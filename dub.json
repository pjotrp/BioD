{
  "name": "biod",
    "description": "D library for computational biology and bioinformatics",
    "homepage": "https://github.com/biod/BioD",
    "authors": [
    "Artem Tarasov",
    "George Githinji",
    "Emilio Palumbo",
    "Prasun Anand",
    "Pjotr Prins"
  ],
<<<<<<< HEAD
  "targetType": "dynamicLibrary",
=======
>>>>>>> 418ab75d
  "copyright": "Copyright © 2016-2019, BioD developers",
  "license": "MIT",
  "sourcePaths": ["bio","contrib/undead", "test"],
  "importPaths": ["bio","contrib/undead", "test"],
  "buildRequirements": ["allowWarnings"]
}<|MERGE_RESOLUTION|>--- conflicted
+++ resolved
@@ -9,10 +9,7 @@
     "Prasun Anand",
     "Pjotr Prins"
   ],
-<<<<<<< HEAD
   "targetType": "dynamicLibrary",
-=======
->>>>>>> 418ab75d
   "copyright": "Copyright © 2016-2019, BioD developers",
   "license": "MIT",
   "sourcePaths": ["bio","contrib/undead", "test"],
